package network

import (
	"context"
	"encoding/binary"
	"net"
	"testing"
	"time"

	"github.com/dbehnke/dmr-nexus/pkg/config"
	"github.com/dbehnke/dmr-nexus/pkg/logger"
	"github.com/dbehnke/dmr-nexus/pkg/peer"
	"github.com/dbehnke/dmr-nexus/pkg/protocol"
)

func TestServer_New(t *testing.T) {
	cfg := config.SystemConfig{
		Mode:       "MASTER",
		Port:       62031,
		Passphrase: "test",
	}

	log := logger.New(logger.Config{Level: "info"})
	srv := NewServer(cfg, "test-system", log)

	if srv == nil {
		t.Fatal("NewServer returned nil")
	}

	if srv.config.Port != 62031 {
		t.Errorf("Expected port 62031, got %d", srv.config.Port)
	}
}

func TestServer_StartStop(t *testing.T) {
	cfg := config.SystemConfig{
		Mode:       "MASTER",
		Port:       0, // Use any available port
		Passphrase: "test",
	}

	log := logger.New(logger.Config{Level: "info"})
	srv := NewServer(cfg, "test-system", log)

	ctx, cancel := context.WithTimeout(context.Background(), 2*time.Second)
	defer cancel()

	// Start server in goroutine
	errChan := make(chan error, 1)
	go func() {
		errChan <- srv.Start(ctx)
	}()

	// Wait for server to report started
	if err := srv.WaitStarted(ctx); err != nil {
		t.Fatalf("server failed to start: %v", err)
	}

	// Cancel context to stop server
	cancel()

	// Wait for server to stop
	err := <-errChan
	if err != nil && err != context.Canceled {
		t.Errorf("Unexpected error: %v", err)
	}
}

func TestServer_HandleRPTL(t *testing.T) {
	cfg := config.SystemConfig{
		Mode:       "MASTER",
		Port:       0,
		Passphrase: "test",
		RegACL:     "PERMIT:ALL",
	}

	log := logger.New(logger.Config{Level: "info"})
	srv := NewServer(cfg, "test-system", log)

	ctx, cancel := context.WithTimeout(context.Background(), 5*time.Second)
	defer cancel()

	// Start server
	go func() {
		if err := srv.Start(ctx); err != nil && err != context.Canceled {
			t.Logf("srv.Start error: %v", err)
		}
	}()
	if err := srv.WaitStarted(ctx); err != nil {
		t.Fatalf("server failed to start: %v", err)
	}

	// Get the actual port the server is listening on
	serverAddr, err := srv.Addr()
	if err != nil {
		t.Fatalf("Addr error: %v", err)
	}

	// Create client connection
	clientConn, err := net.DialUDP("udp", nil, serverAddr)
	if err != nil {
		t.Fatalf("Failed to create client connection: %v", err)
	}
	defer func() {
		if err := clientConn.Close(); err != nil {
			t.Logf("clientConn.Close error: %v", err)
		}
	}()

	// Send RPTL packet
	rptl := &protocol.RPTLPacket{
		RepeaterID: 312000,
	}
	data, err := rptl.Encode()
	if err != nil {
		t.Fatalf("Failed to encode RPTL: %v", err)
	}

	_, err = clientConn.Write(data)
	if err != nil {
		t.Fatalf("Failed to send RPTL: %v", err)
	}

	// Wait for RPTACK response
	if err := clientConn.SetReadDeadline(time.Now().Add(2 * time.Second)); err != nil {
		t.Fatalf("SetReadDeadline error: %v", err)
	}
	buffer := make([]byte, 1024)
	n, err := clientConn.Read(buffer)
	if err != nil {
		t.Fatalf("Read error: %v", err)
	}
	if err != nil {
		t.Fatalf("Failed to receive RPTACK: %v", err)
	}

	if n < protocol.RPTACKPacketSize {
		t.Fatalf("Response too small: %d bytes", n)
	}

	if string(buffer[0:6]) != protocol.PacketTypeRPTACK {
		t.Errorf("Expected RPTACK, got %s", string(buffer[0:6]))
	}

	// Verify peer was added
	time.Sleep(100 * time.Millisecond)
	if srv.peerManager.Count() != 1 {
		t.Errorf("Expected 1 peer, got %d", srv.peerManager.Count())
	}

	peer := srv.peerManager.GetPeer(312000)
	if peer == nil {
		t.Fatal("Peer not found in manager")
	}
}

func TestServer_HandleRPTK(t *testing.T) {
	cfg := config.SystemConfig{
		Mode:       "MASTER",
		Port:       0,
		Passphrase: "test",
		RegACL:     "PERMIT:ALL",
	}

	log := logger.New(logger.Config{Level: "info"})
	srv := NewServer(cfg, "test-system", log)

	ctx, cancel := context.WithTimeout(context.Background(), 5*time.Second)
	defer cancel()

	// Start server
	go func() {
		if err := srv.Start(ctx); err != nil && err != context.Canceled {
			t.Logf("srv.Start error: %v", err)
		}
	}()
	if err := srv.WaitStarted(ctx); err != nil {
		t.Fatalf("server failed to start: %v", err)
	}

	serverAddr, err := srv.Addr()
	if err != nil {
		t.Fatalf("Addr error: %v", err)
	}
	clientConn, err := net.DialUDP("udp", nil, serverAddr)
	if err != nil {
		t.Fatalf("Failed to create client connection: %v", err)
	}
	defer func() {
		if err := clientConn.Close(); err != nil {
			t.Logf("clientConn.Close error: %v", err)
		}
	}()

	// Send RPTL first
	rptl := &protocol.RPTLPacket{RepeaterID: 312000}
	data, _ := rptl.Encode()
	if _, err := clientConn.Write(data); err != nil {
		t.Fatalf("Write error: %v", err)
	}

	// Read RPTACK
	buffer := make([]byte, 1024)
	if err := clientConn.SetReadDeadline(time.Now().Add(2 * time.Second)); err != nil {
		t.Fatalf("SetReadDeadline error: %v", err)
	}
	if _, err := clientConn.Read(buffer); err != nil {
		t.Fatalf("Read error: %v", err)
	}

	// Send RPTK
	challenge := make([]byte, 32)
	for i := range challenge {
		challenge[i] = byte(i)
	}
	rptk := &protocol.RPTKPacket{
		RepeaterID: 312000,
		Challenge:  challenge,
	}
	data, _ = rptk.Encode()
	if _, err := clientConn.Write(data); err != nil {
		t.Fatalf("Write error: %v", err)
	}

	// Read RPTACK response
	if err := clientConn.SetReadDeadline(time.Now().Add(2 * time.Second)); err != nil {
		t.Fatalf("SetReadDeadline error: %v", err)
	}
	n, err := clientConn.Read(buffer)
	if err != nil {
		t.Fatalf("Read error: %v", err)
	}
	if err != nil {
		t.Fatalf("Failed to receive RPTACK after RPTK: %v", err)
	}

	if string(buffer[0:6]) != protocol.PacketTypeRPTACK {
		t.Errorf("Expected RPTACK after RPTK, got %s", string(buffer[0:n]))
	}
}

func TestServer_HandleRPTC(t *testing.T) {
	cfg := config.SystemConfig{
		Mode:       "MASTER",
		Port:       0,
		Passphrase: "test",
		RegACL:     "PERMIT:ALL",
	}

	log := logger.New(logger.Config{Level: "info"})
	srv := NewServer(cfg, "test-system", log)

	ctx, cancel := context.WithTimeout(context.Background(), 5*time.Second)
	defer cancel()

	// Start server
	go func() {
		if err := srv.Start(ctx); err != nil && err != context.Canceled {
			t.Logf("srv.Start error: %v", err)
		}
	}()
	if err := srv.WaitStarted(ctx); err != nil {
		t.Fatalf("server failed to start: %v", err)
	}

	serverAddr, err := srv.Addr()
	if err != nil {
		t.Fatalf("Addr error: %v", err)
	}
	clientConn, err := net.DialUDP("udp", nil, serverAddr)
	if err != nil {
		t.Fatalf("Failed to create client connection: %v", err)
	}
	defer func() {
		if err := clientConn.Close(); err != nil {
			t.Logf("clientConn.Close error: %v", err)
		}
	}()

	buffer := make([]byte, 1024)

	// Send RPTL
	rptl := &protocol.RPTLPacket{RepeaterID: 312000}
	data, _ := rptl.Encode()
	if _, err := clientConn.Write(data); err != nil {
		t.Fatalf("Write error: %v", err)
	}
	if err := clientConn.SetReadDeadline(time.Now().Add(2 * time.Second)); err != nil {
		t.Fatalf("SetReadDeadline error: %v", err)
	}
	if _, err := clientConn.Read(buffer); err != nil {
		t.Fatalf("Read error: %v", err)
	}

	// Send RPTK
	challenge := make([]byte, 32)
	rptk := &protocol.RPTKPacket{RepeaterID: 312000, Challenge: challenge}
	data, _ = rptk.Encode()
	if _, err := clientConn.Write(data); err != nil {
		t.Fatalf("Write error: %v", err)
	}
	if err := clientConn.SetReadDeadline(time.Now().Add(2 * time.Second)); err != nil {
		t.Fatalf("SetReadDeadline error: %v", err)
	}
	if _, err := clientConn.Read(buffer); err != nil {
		t.Fatalf("Read error: %v", err)
	}

	// Send RPTC
	rptc := &protocol.RPTCPacket{
		RepeaterID:  312000,
		Callsign:    "W1ABC",
		Location:    "Boston, MA",
		Description: "Test Repeater",
	}
	data, _ = rptc.Encode()
	if _, err := clientConn.Write(data); err != nil {
		t.Fatalf("Write error: %v", err)
	}

	// Read RPTACK response
	if err := clientConn.SetReadDeadline(time.Now().Add(2 * time.Second)); err != nil {
		t.Fatalf("SetReadDeadline error: %v", err)
	}
	n, err := clientConn.Read(buffer)
	if err != nil {
		t.Fatalf("Read error: %v", err)
	}
	if err != nil {
		t.Fatalf("Failed to receive RPTACK after RPTC: %v", err)
	}

	if string(buffer[0:6]) != protocol.PacketTypeRPTACK {
		t.Errorf("Expected RPTACK after RPTC, got %s", string(buffer[0:n]))
	}

	// Verify peer config was updated
	time.Sleep(100 * time.Millisecond)
	peer := srv.peerManager.GetPeer(312000)
	if peer == nil {
		t.Fatal("Peer not found")
	}

	if peer.Callsign != "W1ABC" {
		t.Errorf("Expected callsign W1ABC, got %s", peer.Callsign)
	}
}

func TestServer_ACLDeny(t *testing.T) {
	cfg := config.SystemConfig{
		Mode:       "MASTER",
		Port:       0,
		Passphrase: "test",
		UseACL:     true,
		RegACL:     "DENY:312000", // Deny specific peer
	}

	log := logger.New(logger.Config{Level: "info"})
	srv := NewServer(cfg, "test-system", log)

	ctx, cancel := context.WithTimeout(context.Background(), 5*time.Second)
	defer cancel()

	// Start server
	errChan := make(chan error, 1)
	go func() {
		errChan <- srv.Start(ctx)
	}()
	if err := srv.WaitStarted(ctx); err != nil {
		t.Fatalf("server failed to start: %v", err)
	}

	serverAddr, err := srv.Addr()
	if err != nil {
		t.Fatalf("Addr error: %v", err)
	}
	clientConn, err := net.DialUDP("udp", nil, serverAddr)
	if err != nil {
		t.Fatalf("Failed to create client connection: %v", err)
	}
	defer func() {
		_ = clientConn.Close()
		cancel()
		// ensure Start exits before test returns
		<-errChan
	}()

	// Send RPTL packet
	rptl := &protocol.RPTLPacket{RepeaterID: 312000}
	data, _ := rptl.Encode()
	if _, err := clientConn.Write(data); err != nil {
		t.Fatalf("Write error: %v", err)
	}

	// Should receive MSTCL (deny) instead of RPTACK
	buffer := make([]byte, 1024)
	if err := clientConn.SetReadDeadline(time.Now().Add(2 * time.Second)); err != nil {
		t.Fatalf("SetReadDeadline error: %v", err)
	}
	_, err = clientConn.Read(buffer)
	if err != nil {
		t.Fatalf("Read error: %v", err)
	}
	if err != nil {
		t.Fatalf("Failed to receive response: %v", err)
	}

	// Should be MSTCL (deny)
	if string(buffer[0:5]) == protocol.PacketTypeMSTCL {
		// Expected - peer was denied
	} else if string(buffer[0:6]) == protocol.PacketTypeRPTACK {
		t.Error("Expected MSTCL (deny), got RPTACK (should have been denied by ACL)")
	}

	// Verify peer was NOT added
	time.Sleep(100 * time.Millisecond)
	peer := srv.peerManager.GetPeer(312000)
	if peer != nil {
		t.Error("Peer should not be in manager (denied by ACL)")
	}
}

func TestServer_PeerTimeout(t *testing.T) {
	cfg := config.SystemConfig{
		Mode:       "MASTER",
		Port:       0,
		Passphrase: "test",
		RegACL:     "PERMIT:ALL",
	}

	log := logger.New(logger.Config{Level: "info"})
	srv := NewServer(cfg, "test-system", log)
	srv.pingTimeout = 200 * time.Millisecond     // Short timeout for testing
	srv.cleanupInterval = 100 * time.Millisecond // Frequent cleanup for testing

	ctx, cancel := context.WithTimeout(context.Background(), 3*time.Second)
	defer cancel()

	// Start server
	errChan := make(chan error, 1)
	go func() {
		errChan <- srv.Start(ctx)
	}()
	if err := srv.WaitStarted(ctx); err != nil {
		t.Fatalf("server failed to start: %v", err)
	}

	serverAddr, err := srv.Addr()
	if err != nil {
		t.Fatalf("Addr error: %v", err)
	}
	clientConn, err := net.DialUDP("udp", nil, serverAddr)
	if err != nil {
		t.Fatalf("Failed to create client connection: %v", err)
	}
	defer func() {
		_ = clientConn.Close()
		cancel()
		<-errChan
	}()

	// Send RPTL to register peer
	rptl := &protocol.RPTLPacket{RepeaterID: 312000}
	data, _ := rptl.Encode()
	if _, err := clientConn.Write(data); err != nil {
		t.Fatalf("Write error: %v", err)
	}

	// Wait for peer to be added
	time.Sleep(50 * time.Millisecond)

	if srv.peerManager.Count() != 1 {
		t.Fatalf("Expected 1 peer, got %d", srv.peerManager.Count())
	}

	// Wait for timeout cleanup (pingTimeout + cleanupInterval + buffer)
	time.Sleep(400 * time.Millisecond)

	// Peer should be removed due to timeout
	if srv.peerManager.Count() != 0 {
		t.Errorf("Expected 0 peers after timeout, got %d", srv.peerManager.Count())
	}
}

// Additional coverage: verify DMRD forwarding when Repeat is enabled
func TestServer_ForwardDMRD_RepeatEnabled(t *testing.T) {
	cfg := config.SystemConfig{
		Mode:   "MASTER",
		Repeat: true,
	}
	log := logger.New(logger.Config{Level: "info"})
	srv := NewServer(cfg, "test-system", log)

	// Bind a UDP socket for the server without starting background loops
	srvAddr := &net.UDPAddr{IP: net.ParseIP("127.0.0.1"), Port: 0}
	serverConn, err := net.ListenUDP("udp", srvAddr)
	if err != nil {
		t.Fatalf("ListenUDP error: %v", err)
	}
	srv.conn = serverConn
	defer func() { _ = serverConn.Close() }()

	// Destination peer (should receive forwarded DMRD)
	destConn, err := net.ListenUDP("udp", &net.UDPAddr{IP: net.ParseIP("127.0.0.1"), Port: 0})
	if err != nil {
		t.Fatalf("dest ListenUDP error: %v", err)
	}
	defer func() { _ = destConn.Close() }()
	destPeer := srv.peerManager.AddPeer(222, destConn.LocalAddr().(*net.UDPAddr))
	destPeer.SetConnected()

	// Source peer (should be excluded)
	srcAddr := &net.UDPAddr{IP: net.ParseIP("127.0.0.1"), Port: 65000}
	srcPeer := srv.peerManager.AddPeer(111, srcAddr)
	srcPeer.SetConnected()

	// Prepare a DMRD packet
	dmrd := &protocol.DMRDPacket{
		Sequence:      1,
		SourceID:      3120001,
		DestinationID: 3100,
		RepeaterID:    111,
		Timeslot:      1,
		CallType:      0,
		StreamID:      12345,
		Payload:       make([]byte, 33),
	}
	data, err := dmrd.Encode()
	if err != nil {
		t.Fatalf("Encode DMRD error: %v", err)
	}

	// Trigger forwarding
	if err := destConn.SetReadDeadline(time.Now().Add(1 * time.Second)); err != nil {
		t.Fatalf("SetReadDeadline error: %v", err)
	}
	srv.forwardDMRD(dmrd, data, srcPeer.ID)

	// Expect to receive the forwarded packet on destination
	buf := make([]byte, 2048)
	n, _, err := destConn.ReadFromUDP(buf)
	if err != nil {
		t.Fatalf("dest ReadFromUDP error: %v", err)
	}
	if n != len(data) {
		t.Fatalf("forward size mismatch: got %d want %d", n, len(data))
	}
}

// Additional coverage: RPTPING should generate MSTPONG to the sender
func TestServer_HandleRPTPING_SendsMSTPONG(t *testing.T) {
	cfg := config.SystemConfig{Mode: "MASTER"}
	log := logger.New(logger.Config{Level: "info"})
	srv := NewServer(cfg, "test-system", log)

	// Bind server UDP socket
	serverConn, err := net.ListenUDP("udp", &net.UDPAddr{IP: net.ParseIP("127.0.0.1"), Port: 0})
	if err != nil {
		t.Fatalf("ListenUDP error: %v", err)
	}
	srv.conn = serverConn
	defer func() { _ = serverConn.Close() }()

	// Sender socket (peer)
	senderConn, err := net.ListenUDP("udp", &net.UDPAddr{IP: net.ParseIP("127.0.0.1"), Port: 0})
	if err != nil {
		t.Fatalf("sender ListenUDP error: %v", err)
	}
	defer func() { _ = senderConn.Close() }()

	// Register the peer so handleRPTPING finds it
	peerID := uint32(312000)
	p := srv.peerManager.AddPeer(peerID, senderConn.LocalAddr().(*net.UDPAddr))
	p.SetConnected()

	// Craft an RPTPING packet (7-byte type + repeater id at [7:11])
	ping := make([]byte, protocol.RPTPINGPacketSize)
	copy(ping[0:7], protocol.PacketTypeRPTPING)
	binary.BigEndian.PutUint32(ping[7:11], peerID)

	if err := senderConn.SetReadDeadline(time.Now().Add(1 * time.Second)); err != nil {
		t.Fatalf("SetReadDeadline error: %v", err)
	}
	// Call handler directly with sender address
	srv.handleRPTPING(ping, senderConn.LocalAddr().(*net.UDPAddr))

	// Expect MSTPONG back
	buf := make([]byte, 64)
	n, _, err := senderConn.ReadFromUDP(buf)
	if err != nil {
		t.Fatalf("sender ReadFromUDP error: %v", err)
	}
	if n < protocol.MSTPONGPacketSize {
		t.Fatalf("pong too small: %d", n)
	}
	if string(buf[0:7]) != protocol.PacketTypeMSTPONG {
		t.Fatalf("expected MSTPONG, got %q", string(buf[0:n]))
	}
	gotID := binary.BigEndian.Uint32(buf[7:11])
	if gotID != peerID {
		t.Fatalf("MSTPONG peer id mismatch: got %d want %d", gotID, peerID)
	}
}

func TestServer_HandleRPTPING_UnknownPeer_CooldownBehavior(t *testing.T) {
	cfg := config.SystemConfig{Mode: "MASTER"}
	log := logger.New(logger.Config{Level: "info"})
	srv := NewServer(cfg, "test-system", log)

	// Bind server UDP socket
	serverConn, err := net.ListenUDP("udp", &net.UDPAddr{IP: net.ParseIP("127.0.0.1"), Port: 0})
	if err != nil {
		t.Fatalf("ListenUDP error: %v", err)
	}
	srv.conn = serverConn
	defer func() { _ = serverConn.Close() }()

	// Sender socket (peer)
	senderConn, err := net.ListenUDP("udp", &net.UDPAddr{IP: net.ParseIP("127.0.0.1"), Port: 0})
	if err != nil {
		t.Fatalf("sender ListenUDP error: %v", err)
	}
	defer func() { _ = senderConn.Close() }()

	// Use an unknown peer ID (not registered)
	peerID := uint32(999999)

	// Craft an RPTPING packet
	ping := make([]byte, protocol.RPTPINGPacketSize)
	copy(ping[0:7], protocol.PacketTypeRPTPING)
	binary.BigEndian.PutUint32(ping[7:11], peerID)

	// First RPTPING from unknown peer should get MSTNAK
	if err := senderConn.SetReadDeadline(time.Now().Add(1 * time.Second)); err != nil {
		t.Fatalf("SetReadDeadline error: %v", err)
	}
	srv.handleRPTPING(ping, senderConn.LocalAddr().(*net.UDPAddr))

	// Expect MSTNAK back
	buf := make([]byte, 64)
	n, _, err := senderConn.ReadFromUDP(buf)
	if err != nil {
		t.Fatalf("sender ReadFromUDP error (first MSTNAK): %v", err)
	}
	if n < protocol.MSTNAKPacketSize {
		t.Fatalf("MSTNAK too small: %d", n)
	}
	if string(buf[0:6]) != protocol.PacketTypeMSTNAK {
		t.Fatalf("expected MSTNAK, got %q", string(buf[0:n]))
	}
	gotID := binary.BigEndian.Uint32(buf[6:10])
	if gotID != peerID {
		t.Fatalf("MSTNAK peer id mismatch: got %d want %d", gotID, peerID)
	}

	// Second RPTPING from same unknown peer should be silently ignored (no response)
	if err := senderConn.SetReadDeadline(time.Now().Add(200 * time.Millisecond)); err != nil {
		t.Fatalf("SetReadDeadline error: %v", err)
	}
	srv.handleRPTPING(ping, senderConn.LocalAddr().(*net.UDPAddr))

	// Should timeout (no response)
	_, _, err = senderConn.ReadFromUDP(buf)
	if err == nil {
		t.Fatal("Expected timeout (no response), but got a response")
	}
	if netErr, ok := err.(net.Error); !ok || !netErr.Timeout() {
		t.Fatalf("Expected timeout error, got: %v", err)
	}

	// Third RPTPING should also be ignored
	if err := senderConn.SetReadDeadline(time.Now().Add(200 * time.Millisecond)); err != nil {
		t.Fatalf("SetReadDeadline error: %v", err)
	}
	srv.handleRPTPING(ping, senderConn.LocalAddr().(*net.UDPAddr))

	_, _, err = senderConn.ReadFromUDP(buf)
	if err == nil {
		t.Fatal("Expected timeout (no response), but got a response")
	}
	if netErr, ok := err.(net.Error); !ok || !netErr.Timeout() {
		t.Fatalf("Expected timeout error, got: %v", err)
	}
}

// DMRD from unknown peer should get MSTNAK once, then be ignored during cooldown
func TestServer_HandleDMRD_UnknownPeer_CooldownBehavior(t *testing.T) {
	cfg := config.SystemConfig{Mode: "MASTER"}
	log := logger.New(logger.Config{Level: "info"})
	srv := NewServer(cfg, "test-system", log)

	// Bind server UDP socket
	serverConn, err := net.ListenUDP("udp", &net.UDPAddr{IP: net.ParseIP("127.0.0.1"), Port: 0})
	if err != nil {
		t.Fatalf("ListenUDP error: %v", err)
	}
	srv.conn = serverConn
	defer func() { _ = serverConn.Close() }()

	// Sender socket (unknown peer)
	senderConn, err := net.ListenUDP("udp", &net.UDPAddr{IP: net.ParseIP("127.0.0.1"), Port: 0})
	if err != nil {
		t.Fatalf("sender ListenUDP error: %v", err)
	}
	defer func() { _ = senderConn.Close() }()

	peerID := uint32(999888)

	// Prepare a DMRD packet with RepeaterID set to peerID
	dmrd := &protocol.DMRDPacket{
		Sequence:      1,
		SourceID:      3120001,
		DestinationID: 3100,
		RepeaterID:    peerID,
		Timeslot:      1,
		CallType:      0,
		StreamID:      12345,
		Payload:       make([]byte, 33),
	}
	data, err := dmrd.Encode()
	if err != nil {
		t.Fatalf("Encode DMRD error: %v", err)
	}

	// First DMRD - expect MSTNAK
	if err := senderConn.SetReadDeadline(time.Now().Add(500 * time.Millisecond)); err != nil {
		t.Fatalf("SetReadDeadline error: %v", err)
	}
	srv.handleDMRD(data, senderConn.LocalAddr().(*net.UDPAddr))

	buf := make([]byte, 64)
	n, _, err := senderConn.ReadFromUDP(buf)
	if err != nil {
		t.Fatalf("sender ReadFromUDP error (first MSTNAK): %v", err)
	}
	if n < protocol.MSTNAKPacketSize {
		t.Fatalf("MSTNAK too small: %d", n)
	}
	if string(buf[0:6]) != protocol.PacketTypeMSTNAK {
		t.Fatalf("expected MSTNAK, got %q", string(buf[0:n]))
	}
	gotID := binary.BigEndian.Uint32(buf[6:10])
	if gotID != peerID {
		t.Fatalf("MSTNAK peer id mismatch: got %d want %d", gotID, peerID)
	}

	// Second DMRD immediately - should be silently ignored (no response)
	if err := senderConn.SetReadDeadline(time.Now().Add(200 * time.Millisecond)); err != nil {
		t.Fatalf("SetReadDeadline error: %v", err)
	}
	srv.handleDMRD(data, senderConn.LocalAddr().(*net.UDPAddr))

	_, _, err = senderConn.ReadFromUDP(buf)
	if err == nil {
		t.Fatal("Expected timeout (no response), but got a response")
	}
	if netErr, ok := err.(net.Error); !ok || !netErr.Timeout() {
		t.Fatalf("Expected timeout error, got: %v", err)
	}
}

func TestServer_HandleDMRD_UnknownPeer_CooldownExpires(t *testing.T) {
	cfg := config.SystemConfig{Mode: "MASTER"}
	log := logger.New(logger.Config{Level: "info"})
	srv := NewServer(cfg, "test-system", log)
	// shorten cooldown for test
	srv.mstNakCooldown = 100 * time.Millisecond

	// Bind server UDP socket
	serverConn, err := net.ListenUDP("udp", &net.UDPAddr{IP: net.ParseIP("127.0.0.1"), Port: 0})
	if err != nil {
		t.Fatalf("ListenUDP error: %v", err)
	}
	srv.conn = serverConn
	defer func() { _ = serverConn.Close() }()

	// Sender socket (unknown peer)
	senderConn, err := net.ListenUDP("udp", &net.UDPAddr{IP: net.ParseIP("127.0.0.1"), Port: 0})
	if err != nil {
		t.Fatalf("sender ListenUDP error: %v", err)
	}
	defer func() { _ = senderConn.Close() }()

	peerID := uint32(777666)

	// Prepare a DMRD packet with RepeaterID set to peerID
	dmrd := &protocol.DMRDPacket{
		Sequence:      1,
		SourceID:      3120001,
		DestinationID: 3100,
		RepeaterID:    peerID,
		Timeslot:      1,
		CallType:      0,
		StreamID:      12345,
		Payload:       make([]byte, 33),
	}
	data, err := dmrd.Encode()
	if err != nil {
		t.Fatalf("Encode DMRD error: %v", err)
	}

	// First DMRD - should get MSTNAK
	if err := senderConn.SetReadDeadline(time.Now().Add(500 * time.Millisecond)); err != nil {
		t.Fatalf("SetReadDeadline error: %v", err)
	}
	srv.handleDMRD(data, senderConn.LocalAddr().(*net.UDPAddr))
	buf := make([]byte, 64)
	n, _, err := senderConn.ReadFromUDP(buf)
	if err != nil {
		t.Fatalf("sender ReadFromUDP error (first MSTNAK): %v", err)
	}
	if string(buf[0:6]) != protocol.PacketTypeMSTNAK {
		t.Fatalf("expected MSTNAK, got %q", string(buf[0:n]))
	}

	// Second DMRD immediately - should be ignored
	if err := senderConn.SetReadDeadline(time.Now().Add(200 * time.Millisecond)); err != nil {
		t.Fatalf("SetReadDeadline error: %v", err)
	}
	srv.handleDMRD(data, senderConn.LocalAddr().(*net.UDPAddr))
	_, _, err = senderConn.ReadFromUDP(buf)
	if err == nil {
		t.Fatal("Expected timeout (no response), but got a response")
	}

	// Wait for cooldown to expire
	time.Sleep(150 * time.Millisecond)

	// After cooldown, another DMRD should get MSTNAK again
	if err := senderConn.SetReadDeadline(time.Now().Add(500 * time.Millisecond)); err != nil {
		t.Fatalf("SetReadDeadline error: %v", err)
	}
	srv.handleDMRD(data, senderConn.LocalAddr().(*net.UDPAddr))
	n, _, err = senderConn.ReadFromUDP(buf)
	if err != nil {
		t.Fatalf("sender ReadFromUDP error (MSTNAK after cooldown): %v", err)
	}
	if string(buf[0:6]) != protocol.PacketTypeMSTNAK {
		t.Fatalf("expected MSTNAK after cooldown, got %q", string(buf[0:n]))
	}
}

func TestServer_HandleRPTPING_UnknownPeer_CooldownExpires(t *testing.T) {
	cfg := config.SystemConfig{Mode: "MASTER"}
	log := logger.New(logger.Config{Level: "info"})
	srv := NewServer(cfg, "test-system", log)
	// Use a shorter cooldown for testing
	srv.mstNakCooldown = 100 * time.Millisecond

	// Bind server UDP socket
	serverConn, err := net.ListenUDP("udp", &net.UDPAddr{IP: net.ParseIP("127.0.0.1"), Port: 0})
	if err != nil {
		t.Fatalf("ListenUDP error: %v", err)
	}
	srv.conn = serverConn
	defer func() { _ = serverConn.Close() }()

	// Sender socket (peer)
	senderConn, err := net.ListenUDP("udp", &net.UDPAddr{IP: net.ParseIP("127.0.0.1"), Port: 0})
	if err != nil {
		t.Fatalf("sender ListenUDP error: %v", err)
	}
	defer func() { _ = senderConn.Close() }()

	peerID := uint32(888888)

	// Craft an RPTPING packet
	ping := make([]byte, protocol.RPTPINGPacketSize)
	copy(ping[0:7], protocol.PacketTypeRPTPING)
	binary.BigEndian.PutUint32(ping[7:11], peerID)

	// First RPTPING - should get MSTNAK
	if err := senderConn.SetReadDeadline(time.Now().Add(500 * time.Millisecond)); err != nil {
		t.Fatalf("SetReadDeadline error: %v", err)
	}
	srv.handleRPTPING(ping, senderConn.LocalAddr().(*net.UDPAddr))

	buf := make([]byte, 64)
	n, _, err := senderConn.ReadFromUDP(buf)
	if err != nil {
		t.Fatalf("Expected MSTNAK: %v", err)
	}
	if string(buf[0:6]) != protocol.PacketTypeMSTNAK {
		t.Fatalf("expected MSTNAK, got %q", string(buf[0:n]))
	}

	// Wait for cooldown to expire
	time.Sleep(150 * time.Millisecond)

	// RPTPING after cooldown expires - should get MSTNAK again
	if err := senderConn.SetReadDeadline(time.Now().Add(500 * time.Millisecond)); err != nil {
		t.Fatalf("SetReadDeadline error: %v", err)
	}
	srv.handleRPTPING(ping, senderConn.LocalAddr().(*net.UDPAddr))

	n, _, err = senderConn.ReadFromUDP(buf)
	if err != nil {
		t.Fatalf("Expected MSTNAK after cooldown: %v", err)
	}
	if string(buf[0:6]) != protocol.PacketTypeMSTNAK {
		t.Fatalf("expected MSTNAK after cooldown, got %q", string(buf[0:n]))
	}
}

func TestStreamMuteFirstTransmission_AAA(t *testing.T) {
	// Arrange
	cfg := config.SystemConfig{
		Mode:       "MASTER",
		Port:       0,
		Passphrase: "test",
	}
	log := logger.New(logger.Config{Level: "info"})
	srv := NewServer(cfg, "test-system", log)
	streamID := uint32(12345)
	// Simulate AddDynamic returning true (first key-up)
	srv.mutedStreams[streamID] = time.Now().Add(2 * time.Second)

	// Act
	muted, exists := srv.mutedStreams[streamID]

	// Assert
	if !exists {
		t.Errorf("Stream should be muted on first transmission")
	}
	if time.Until(muted) < time.Second {
		t.Errorf("Mute expiry should be at least 2s from now")
	}

	// Simulate cleanup after 2s
	time.Sleep(2100 * time.Millisecond)
	srv.CleanupMutedStreamsOnce(time.Now())
	_, stillMuted := srv.mutedStreams[streamID]
	if stillMuted {
		t.Errorf("Stream mute should be cleaned up after idle timeout")
	}
}

<<<<<<< HEAD
// TestServer_PrivateCallRouting tests private call routing between two peers
func TestServer_PrivateCallRouting(t *testing.T) {
	cfg := config.SystemConfig{
		Mode:                "MASTER",
		Port:                0,
		Passphrase:          "test",
		PrivateCallsEnabled: true,
		UseACL:              false,
	}

	log := logger.New(logger.Config{Level: "debug"})
	srv := NewServer(cfg, "test-system", log)

	ctx, cancel := context.WithTimeout(context.Background(), 10*time.Second)
	defer cancel()

	// Start server
	go func() {
		if err := srv.Start(ctx); err != nil && err != context.Canceled {
			t.Logf("srv.Start error: %v", err)
		}
	}()
	if err := srv.WaitStarted(ctx); err != nil {
		t.Fatalf("server failed to start: %v", err)
	}

	serverAddr, err := srv.Addr()
	if err != nil {
		t.Fatalf("Addr error: %v", err)
	}

	// Create two peer connections
	peer1ID := uint32(312001)
	peer2ID := uint32(312002)
	radio1ID := uint32(3120001) // Radio behind peer1
	radio2ID := uint32(3120002) // Radio behind peer2

	// Connect peer 1
	conn1, err := net.DialUDP("udp", nil, serverAddr)
	if err != nil {
		t.Fatalf("Failed to create peer1 connection: %v", err)
	}
	defer func() {
		if err := conn1.Close(); err != nil {
			t.Logf("conn1.Close error: %v", err)
		}
	}()

	// Connect peer 2
	conn2, err := net.DialUDP("udp", nil, serverAddr)
	if err != nil {
		t.Fatalf("Failed to create peer2 connection: %v", err)
	}
	defer func() {
		if err := conn2.Close(); err != nil {
			t.Logf("conn2.Close error: %v", err)
		}
	}()

	// Perform full connection handshake for peer1
	if err := connectPeer(conn1, peer1ID, "PEER1"); err != nil {
		t.Fatalf("Failed to connect peer1: %v", err)
	}

	// Perform full connection handshake for peer2
	if err := connectPeer(conn2, peer2ID, "PEER2"); err != nil {
		t.Fatalf("Failed to connect peer2: %v", err)
	}

	// Wait for peers to be connected
	time.Sleep(200 * time.Millisecond)

	// Verify peers are connected
	p1 := srv.peerManager.GetPeer(peer1ID)
	if p1 == nil {
		t.Fatal("Peer1 not found in manager")
	}
	p2 := srv.peerManager.GetPeer(peer2ID)
	if p2 == nil {
		t.Fatal("Peer2 not found in manager")
	}

	// Send a group call from radio1 to establish its location
	dmrdGroup := &protocol.DMRDPacket{
		Sequence:      1,
		SourceID:      radio1ID,
		DestinationID: 3100, // Group call
		RepeaterID:    peer1ID,
		Timeslot:      1,
		CallType:      protocol.CallTypeGroup,
		FrameType:     protocol.FrameTypeVoiceHeader,
		DataType:      0,
		StreamID:      1001,
		Payload:       make([]byte, 33),
	}
	data1, err := dmrdGroup.Encode()
	if err != nil {
		t.Fatalf("Failed to encode DMRD: %v", err)
	}
	t.Logf("Sending from conn1 (peer1): radio=%d, peer=%d", radio1ID, peer1ID)
	if _, err := conn1.Write(data1); err != nil {
		t.Fatalf("Failed to send group call: %v", err)
	}

	// Small delay to ensure packets are processed separately
	time.Sleep(100 * time.Millisecond)

	// Send a group call from radio2 to establish its location
	dmrdGroup2 := &protocol.DMRDPacket{
		Sequence:      1,
		SourceID:      radio2ID,
		DestinationID: 3100, // Group call
		RepeaterID:    peer2ID,
		Timeslot:      1,
		CallType:      protocol.CallTypeGroup,
		FrameType:     protocol.FrameTypeVoiceHeader,
		DataType:      0,
		StreamID:      1002,
		Payload:       make([]byte, 33),
	}
	data2, err := dmrdGroup2.Encode()
	if err != nil {
		t.Fatalf("Failed to encode DMRD: %v", err)
	}
	t.Logf("Sending from conn2 (peer2): radio=%d, peer=%d", radio2ID, peer2ID)
	if _, err := conn2.Write(data2); err != nil {
		t.Fatalf("Failed to send group call: %v", err)
	}

	// Wait for location tracking to update
	time.Sleep(500 * time.Millisecond)

	// Debug: check the subscriber map directly
	srv.subscriberLocationsMu.RLock()
	t.Logf("Subscriber locations map: %+v", srv.subscriberLocations)
	srv.subscriberLocationsMu.RUnlock()

	// Verify subscriber locations are tracked
	loc1, found1 := srv.lookupSubscriberLocation(radio1ID)
	if !found1 {
		t.Fatalf("Radio1 location not tracked: found=%v", found1)
	}
	if loc1.ID != peer1ID {
		t.Fatalf("Radio1 location incorrect: expected peerID=%d, got=%d", peer1ID, loc1.ID)
	}

	loc2, found2 := srv.lookupSubscriberLocation(radio2ID)
	if !found2 {
		t.Fatalf("Radio2 location not tracked: found=%v", found2)
	}
	if loc2.ID != peer2ID {
		t.Fatalf("Radio2 location incorrect: expected peerID=%d, got=%d", peer2ID, loc2.ID)
	}

	// Now send a private call from radio1 to radio2
	dmrdPrivate := &protocol.DMRDPacket{
		Sequence:      2,
		SourceID:      radio1ID,
		DestinationID: radio2ID, // Private call to radio2
		RepeaterID:    peer1ID,
		Timeslot:      1,
		CallType:      protocol.CallTypePrivate, // Private call
		FrameType:     protocol.FrameTypeVoiceHeader,
		DataType:      0,
		StreamID:      1003,
		Payload:       make([]byte, 33),
	}
	privateData, _ := dmrdPrivate.Encode()
	if _, err := conn1.Write(privateData); err != nil {
		t.Fatalf("Failed to send private call: %v", err)
	}

	// Read from peer2's connection to verify it received the private call
	buffer := make([]byte, 1024)
	if err := conn2.SetReadDeadline(time.Now().Add(2 * time.Second)); err != nil {
		t.Fatalf("SetReadDeadline error: %v", err)
	}

	n, err := conn2.Read(buffer)
	if err != nil {
		t.Fatalf("Peer2 should receive private call: %v", err)
	}

	// Verify it's a DMRD packet
	if string(buffer[0:4]) != protocol.PacketTypeDMRD {
		t.Errorf("Expected DMRD packet, got %s", string(buffer[0:4]))
	}

	// Parse and verify it's the private call
	received, err := protocol.ParseDMRD(buffer[:n])
	if err != nil {
		t.Fatalf("Failed to parse received DMRD: %v", err)
	}

	if received.SourceID != radio1ID {
		t.Errorf("Expected source %d, got %d", radio1ID, received.SourceID)
	}
	if received.DestinationID != radio2ID {
		t.Errorf("Expected destination %d, got %d", radio2ID, received.DestinationID)
	}
	if received.CallType != protocol.CallTypePrivate {
		t.Errorf("Expected private call type, got %d", received.CallType)
	}

	// Verify peer1 does not receive the packet back
	if err := conn1.SetReadDeadline(time.Now().Add(500 * time.Millisecond)); err != nil {
		t.Fatalf("SetReadDeadline error: %v", err)
	}
	_, err = conn1.Read(buffer)
	if err == nil {
		t.Error("Peer1 should not receive its own private call back")
	}
}

// TestServer_PrivateCallDisabled tests that private calls are not routed when disabled
func TestServer_PrivateCallDisabled(t *testing.T) {
	cfg := config.SystemConfig{
		Mode:                "MASTER",
		Port:                0,
		Passphrase:          "test",
		PrivateCallsEnabled: false, // Disabled
		UseACL:              false,
	}

	log := logger.New(logger.Config{Level: "debug"})
	srv := NewServer(cfg, "test-system", log)

	ctx, cancel := context.WithTimeout(context.Background(), 10*time.Second)
	defer cancel()

	// Start server
	go func() {
		if err := srv.Start(ctx); err != nil && err != context.Canceled {
			t.Logf("srv.Start error: %v", err)
		}
	}()
	if err := srv.WaitStarted(ctx); err != nil {
		t.Fatalf("server failed to start: %v", err)
	}

	serverAddr, err := srv.Addr()
	if err != nil {
		t.Fatalf("Addr error: %v", err)
	}

	peer1ID := uint32(312001)
	peer2ID := uint32(312002)
	radio1ID := uint32(3120001)
	radio2ID := uint32(3120002)

	conn1, err := net.DialUDP("udp", nil, serverAddr)
	if err != nil {
		t.Fatalf("Failed to create peer1 connection: %v", err)
	}
	defer func() {
		if err := conn1.Close(); err != nil {
			t.Logf("conn1.Close error: %v", err)
		}
	}()

	conn2, err := net.DialUDP("udp", nil, serverAddr)
	if err != nil {
		t.Fatalf("Failed to create peer2 connection: %v", err)
	}
	defer func() {
		if err := conn2.Close(); err != nil {
			t.Logf("conn2.Close error: %v", err)
		}
	}()

	if err := connectPeer(conn1, peer1ID, "PEER1"); err != nil {
		t.Fatalf("Failed to connect peer1: %v", err)
	}
	if err := connectPeer(conn2, peer2ID, "PEER2"); err != nil {
		t.Fatalf("Failed to connect peer2: %v", err)
	}

	time.Sleep(200 * time.Millisecond)

	// Send private call with feature disabled
	dmrdPrivate := &protocol.DMRDPacket{
		Sequence:      1,
		SourceID:      radio1ID,
		DestinationID: radio2ID,
		RepeaterID:    peer1ID,
		Timeslot:      1,
		CallType:      protocol.CallTypePrivate,
		FrameType:     protocol.FrameTypeVoiceHeader,
		DataType:      0,
		StreamID:      1001,
		Payload:       make([]byte, 33),
	}
	privateData, _ := dmrdPrivate.Encode()
	if _, err := conn1.Write(privateData); err != nil {
		t.Fatalf("Failed to send private call: %v", err)
	}

	// Peer2 should NOT receive the private call since feature is disabled
	buffer := make([]byte, 1024)
	if err := conn2.SetReadDeadline(time.Now().Add(500 * time.Millisecond)); err != nil {
		t.Fatalf("SetReadDeadline error: %v", err)
	}

	_, err = conn2.Read(buffer)
	if err == nil {
		t.Error("Peer2 should not receive private call when feature is disabled")
	}
}

// TestServer_PrivateCallUnknownDestination tests routing when destination is unknown
func TestServer_PrivateCallUnknownDestination(t *testing.T) {
	cfg := config.SystemConfig{
		Mode:                "MASTER",
		Port:                0,
		Passphrase:          "test",
		PrivateCallsEnabled: true,
		UseACL:              false,
	}

	log := logger.New(logger.Config{Level: "debug"})
	srv := NewServer(cfg, "test-system", log)

	ctx, cancel := context.WithTimeout(context.Background(), 10*time.Second)
	defer cancel()

	go func() {
		if err := srv.Start(ctx); err != nil && err != context.Canceled {
			t.Logf("srv.Start error: %v", err)
		}
	}()
	if err := srv.WaitStarted(ctx); err != nil {
		t.Fatalf("server failed to start: %v", err)
	}

	serverAddr, err := srv.Addr()
	if err != nil {
		t.Fatalf("Addr error: %v", err)
	}

	peer1ID := uint32(312001)
	radio1ID := uint32(3120001)
	unknownRadio := uint32(9999999)

	conn1, err := net.DialUDP("udp", nil, serverAddr)
	if err != nil {
		t.Fatalf("Failed to create peer1 connection: %v", err)
	}
	defer func() {
		if err := conn1.Close(); err != nil {
			t.Logf("conn1.Close error: %v", err)
		}
	}()

	if err := connectPeer(conn1, peer1ID, "PEER1"); err != nil {
		t.Fatalf("Failed to connect peer1: %v", err)
	}

	time.Sleep(200 * time.Millisecond)

	// Send private call to unknown destination
	dmrdPrivate := &protocol.DMRDPacket{
		Sequence:      1,
		SourceID:      radio1ID,
		DestinationID: unknownRadio,
		RepeaterID:    peer1ID,
		Timeslot:      1,
		CallType:      protocol.CallTypePrivate,
		FrameType:     protocol.FrameTypeVoiceHeader,
		DataType:      0,
		StreamID:      1001,
		Payload:       make([]byte, 33),
	}
	privateData, _ := dmrdPrivate.Encode()
	if _, err := conn1.Write(privateData); err != nil {
		t.Fatalf("Failed to send private call: %v", err)
	}

	// Should not receive anything back (call dropped)
	buffer := make([]byte, 1024)
	if err := conn1.SetReadDeadline(time.Now().Add(500 * time.Millisecond)); err != nil {
		t.Fatalf("SetReadDeadline error: %v", err)
	}

	_, err = conn1.Read(buffer)
	if err == nil {
		t.Error("Should not receive response for private call to unknown destination")
	}
}

// TestServer_SubscriberLocationCleanup tests that stale subscriber locations are cleaned up
func TestServer_SubscriberLocationCleanup(t *testing.T) {
	cfg := config.SystemConfig{
		Mode:                "MASTER",
		Port:                0,
		PrivateCallsEnabled: true,
	}

	log := logger.New(logger.Config{Level: "debug"})
	srv := NewServer(cfg, "test-system", log)

	radioID := uint32(3120001)
	peerID := uint32(312001)

	// Track a subscriber location
	srv.trackSubscriberLocation(radioID, peerID)

	// Verify it exists
	_, found := srv.subscriberLocations[radioID]
	if !found {
		t.Fatal("Subscriber location should be tracked")
	}

	// Manually set the last seen time to 20 minutes ago
	srv.subscriberLocationsMu.Lock()
	srv.subscriberLocations[radioID].lastSeen = time.Now().Add(-20 * time.Minute)
	srv.subscriberLocationsMu.Unlock()

	// Run cleanup with 15 minute TTL
	srv.cleanupStaleSubscriberLocations(15 * time.Minute)

	// Verify it's cleaned up
	_, found = srv.subscriberLocations[radioID]
	if found {
		t.Error("Stale subscriber location should be cleaned up")
	}
}

// connectPeer performs a full connection handshake for a peer
func connectPeer(conn *net.UDPConn, peerID uint32, callsign string) error {
	buffer := make([]byte, 1024)

	// Send RPTL
	rptl := &protocol.RPTLPacket{RepeaterID: peerID}
	data, _ := rptl.Encode()
	if _, err := conn.Write(data); err != nil {
		return err
	}

	// Read RPTACK
	if err := conn.SetReadDeadline(time.Now().Add(2 * time.Second)); err != nil {
		return err
	}
	if _, err := conn.Read(buffer); err != nil {
		return err
	}

	// Send RPTK
	challenge := make([]byte, 32)
	rptk := &protocol.RPTKPacket{
		RepeaterID: peerID,
		Challenge:  challenge,
	}
	data, _ = rptk.Encode()
	if _, err := conn.Write(data); err != nil {
		return err
	}

	// Read RPTACK
	if err := conn.SetReadDeadline(time.Now().Add(2 * time.Second)); err != nil {
		return err
	}
	if _, err := conn.Read(buffer); err != nil {
		return err
	}

	// Send RPTC
	rptc := &protocol.RPTCPacket{
		RepeaterID:  peerID,
		Callsign:    callsign,
		RXFreq:      "449000000",
		TXFreq:      "444000000",
		TXPower:     "25",
		ColorCode:   "1",
		Latitude:    "42.3601",
		Longitude:   "-71.0589",
		Height:      "75",
		Location:    "Test",
		Description: "Test Peer",
		URL:         "http://test.local",
		SoftwareID:  "DMR-Nexus",
		PackageID:   "DMR-Nexus",
	}
	data, _ = rptc.Encode()
	if _, err := conn.Write(data); err != nil {
		return err
	}

	// Read RPTACK
	if err := conn.SetReadDeadline(time.Now().Add(2 * time.Second)); err != nil {
		return err
	}
	if _, err := conn.Read(buffer); err != nil {
		return err
	}

	return nil
=======
// Ensure that DMRD packets from peers that are NOT fully connected are ignored
func TestServer_IgnoreDMRDFromNonConnectedPeer(t *testing.T) {
	cfg := config.SystemConfig{
		Mode: "MASTER",
	}
	log := logger.New(logger.Config{Level: "info"})
	srv := NewServer(cfg, "test-system", log)

	// Create a sender socket to represent the peer's address
	senderConn, err := net.ListenUDP("udp", &net.UDPAddr{IP: net.ParseIP("127.0.0.1"), Port: 0})
	if err != nil {
		t.Fatalf("sender ListenUDP error: %v", err)
	}
	defer func() { _ = senderConn.Close() }()

	// Bind a server UDP socket so MSTNAK/MSTPONG can be sent in tests
	serverConn, err := net.ListenUDP("udp", &net.UDPAddr{IP: net.ParseIP("127.0.0.1"), Port: 0})
	if err != nil {
		t.Fatalf("server ListenUDP error: %v", err)
	}
	srv.conn = serverConn
	defer func() { _ = serverConn.Close() }()

	// Add peer to manager but DO NOT mark as connected (leave as disconnected / partial state)
	peerID := uint32(312000)
	p := srv.peerManager.AddPeer(peerID, senderConn.LocalAddr().(*net.UDPAddr))

	// Sanity: ensure peer is not connected
	if p.GetState() == peer.StateConnected {
		t.Fatalf("test setup: peer should not be connected")
	}

	// Prepare a DMRD packet coming from this peer
	dmrd := &protocol.DMRDPacket{
		Sequence:      1,
		SourceID:      3120001,
		DestinationID: 3100,
		RepeaterID:    peerID,
		Timeslot:      1,
		CallType:      0,
		StreamID:      12345,
		Payload:       make([]byte, 33),
	}
	data, err := dmrd.Encode()
	if err != nil {
		t.Fatalf("Encode DMRD error: %v", err)
	}

	// Pre-conditions: counters should be zero and LastHeard zero
	if p.PacketsReceived != 0 || p.BytesReceived != 0 || !p.GetLastHeard().IsZero() {
		t.Fatalf("precondition failed: peer counters/last-heard not zero")
	}

	// Call handler as if packet was received from the sender address
	srv.handleDMRD(data, senderConn.LocalAddr().(*net.UDPAddr))

	// Post-condition: since peer is not connected, stats and last-heard should be unchanged
	if p.PacketsReceived != 0 {
		t.Fatalf("expected 0 PacketsReceived, got %d", p.PacketsReceived)
	}
	if p.BytesReceived != 0 {
		t.Fatalf("expected 0 BytesReceived, got %d", p.BytesReceived)
	}
	if !p.GetLastHeard().IsZero() {
		t.Fatalf("expected LastHeard to be zero/time zero, got %v", p.GetLastHeard())
	}
}

// Known but non-connected peer should receive MSTNAK on DMRD and be tracked in rejectedPeers
func TestServer_HandleDMRD_KnownNonConnectedPeer_ReceivesMSTNAK(t *testing.T) {
	cfg := config.SystemConfig{Mode: "MASTER"}
	log := logger.New(logger.Config{Level: "info"})
	srv := NewServer(cfg, "test-system", log)

	// Bind server UDP socket so sendMSTNAK can write
	serverConn, err := net.ListenUDP("udp", &net.UDPAddr{IP: net.ParseIP("127.0.0.1"), Port: 0})
	if err != nil {
		t.Fatalf("ListenUDP error: %v", err)
	}
	srv.conn = serverConn
	defer func() { _ = serverConn.Close() }()

	// Sender socket (peer)
	senderConn, err := net.ListenUDP("udp", &net.UDPAddr{IP: net.ParseIP("127.0.0.1"), Port: 0})
	if err != nil {
		t.Fatalf("sender ListenUDP error: %v", err)
	}
	defer func() { _ = senderConn.Close() }()

	peerID := uint32(555111)

	// Add peer to manager but DO NOT mark connected
	p := srv.peerManager.AddPeer(peerID, senderConn.LocalAddr().(*net.UDPAddr))
	if p.GetState() == peer.StateConnected {
		t.Fatalf("test setup: peer should not be connected")
	}

	// Prepare DMRD packet
	dmrd := &protocol.DMRDPacket{
		Sequence:      1,
		SourceID:      3120001,
		DestinationID: 3100,
		RepeaterID:    peerID,
		Timeslot:      1,
		CallType:      0,
		StreamID:      12345,
		Payload:       make([]byte, 33),
	}
	data, err := dmrd.Encode()
	if err != nil {
		t.Fatalf("Encode DMRD error: %v", err)
	}

	// First DMRD - expect MSTNAK
	if err := senderConn.SetReadDeadline(time.Now().Add(500 * time.Millisecond)); err != nil {
		t.Fatalf("SetReadDeadline error: %v", err)
	}
	srv.handleDMRD(data, senderConn.LocalAddr().(*net.UDPAddr))

	buf := make([]byte, 64)
	n, _, err := senderConn.ReadFromUDP(buf)
	if err != nil {
		t.Fatalf("sender ReadFromUDP error (first MSTNAK): %v", err)
	}
	if n < protocol.MSTNAKPacketSize {
		t.Fatalf("MSTNAK too small: %d", n)
	}
	if string(buf[0:6]) != protocol.PacketTypeMSTNAK {
		t.Fatalf("expected MSTNAK, got %q", string(buf[0:n]))
	}
	gotID := binary.BigEndian.Uint32(buf[6:10])
	if gotID != peerID {
		t.Fatalf("MSTNAK peer id mismatch: got %d want %d", gotID, peerID)
	}

	// Verify rejectedPeers recorded entry
	key := peerKey(peerID, senderConn.LocalAddr().(*net.UDPAddr))
	srv.rejectedPeersMu.Lock()
	_, exists := srv.rejectedPeers[key]
	srv.rejectedPeersMu.Unlock()
	if !exists {
		t.Fatalf("expected rejectedPeers to contain key %s", key)
	}

	// Second DMRD immediately should be ignored (no response)
	if err := senderConn.SetReadDeadline(time.Now().Add(200 * time.Millisecond)); err != nil {
		t.Fatalf("SetReadDeadline error: %v", err)
	}
	srv.handleDMRD(data, senderConn.LocalAddr().(*net.UDPAddr))
	_, _, err = senderConn.ReadFromUDP(buf)
	if err == nil {
		t.Fatal("Expected timeout (no response), but got a response")
	}
	if netErr, ok := err.(net.Error); !ok || !netErr.Timeout() {
		t.Fatalf("Expected timeout error, got: %v", err)
	}
>>>>>>> 12544f5a
}<|MERGE_RESOLUTION|>--- conflicted
+++ resolved
@@ -935,7 +935,6 @@
 	}
 }
 
-<<<<<<< HEAD
 // TestServer_PrivateCallRouting tests private call routing between two peers
 func TestServer_PrivateCallRouting(t *testing.T) {
 	cfg := config.SystemConfig{
@@ -1432,7 +1431,6 @@
 	}
 
 	return nil
-=======
 // Ensure that DMRD packets from peers that are NOT fully connected are ignored
 func TestServer_IgnoreDMRDFromNonConnectedPeer(t *testing.T) {
 	cfg := config.SystemConfig{
@@ -1589,5 +1587,4 @@
 	if netErr, ok := err.(net.Error); !ok || !netErr.Timeout() {
 		t.Fatalf("Expected timeout error, got: %v", err)
 	}
->>>>>>> 12544f5a
 }